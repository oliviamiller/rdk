{
  "name": "@viamrobotics/remote-control",
  "version": "2.0.13",
  "license": "Apache-2.0",
  "type": "module",
  "files": [
    "dist"
  ],
  "module": "./dist/rc.js",
  "types": "./dist/main-lib.d.ts",
  "exports": {
    ".": {
      "import": "./dist/rc.js"
    }
  },
  "peerDependencies": {
<<<<<<< HEAD
    "@improbable-eng/grpc-web": "~0.15.*",
    "@viamrobotics/prime": "~0.2.*",
    "@viamrobotics/rpc": "~0.1.*",
    "@viamrobotics/sdk": "^v0.2.5-next.0",
    "google-protobuf": "~3.*.*",
    "tailwindcss": "~3.3.*",
    "three": "~0.152.*",
    "trzy": "0.0.49"
=======
    "@improbable-eng/grpc-web": ">=0.15",
    "@viamrobotics/prime": ">=0.2",
    "@viamrobotics/rpc": ">=0.1",
    "@viamrobotics/sdk": "0.3.0-rc.0",
    "google-protobuf": ">=3",
    "tailwindcss": ">=3.3",
    "three": ">=0.152",
    "trzy": "0.3.4"
>>>>>>> 8cb81a1e
  },
  "devDependencies": {
    "@improbable-eng/grpc-web": "0.15.0",
    "@mdi/js": "7.2.96",
    "@sveltejs/vite-plugin-svelte": "^2.4.2",
    "@threlte/core": "^6.0.3",
    "@threlte/extras": "^5.0.5",
    "@types/google-protobuf": "3.15.6",
    "@types/three": "0.152.1",
    "@typescript-eslint/eslint-plugin": "^5.60.1",
    "@typescript-eslint/parser": "^5.60.1",
    "@viamrobotics/prime": "0.4.5",
    "@viamrobotics/rpc": "0.1.37",
    "@viamrobotics/sdk": "0.3.0-rc.0",
    "@viamrobotics/three": "^0.0.2",
    "@viamrobotics/typescript-config": "^0.0.3",
    "cypress": "12.16.0",
    "eslint": "8.43.0",
    "eslint-import-resolver-custom-alias": "1.3.2",
    "eslint-plugin-import": "2.27.5",
    "eslint-plugin-promise": "6.1.1",
    "eslint-plugin-svelte": "^2.31.1",
    "eslint-plugin-tailwindcss": "3.13.0",
    "eslint-plugin-unicorn": "47.0.0",
    "google-protobuf": "3.21.2",
    "jshashes": "1.0.8",
    "maplibre-gl": "^3.2.1",
    "postcss": "8.4.24",
    "svelte": "^4.0.0",
    "svelte-check": "^3.4.4",
    "svelte-inview": "^4.0.1",
    "tailwindcss": "3.3.2",
    "three": "0.152.2",
    "three-inspect": "0.3.4",
    "trzy": "0.3.4",
    "typescript": "5.1.3",
    "vite": "4.3.9",
    "vite-plugin-css-injected-by-js": "3.1.1",
    "vitest": "0.32.2"
  },
  "scripts": {
    "copy-prime-assets": "node ./scripts/copy-prime-assets.js",
    "server": "ENV=development go run ./../cmd/server/main.go -debug -config ./../../etc/configs/fake.json",
    "start": "node ./node_modules/vite/bin/vite.js --host",
    "build": "node ./node_modules/vite/bin/vite.js build && npm run copy-prime-assets",
    "build-prod": "node ./node_modules/vite/bin/vite.js build --no-sourcemap && npm run copy-prime-assets",
    "build-npm": "node ./node_modules/vite/bin/vite.js build --config vite.lib.config.ts && tsc --project ./tsconfig.lib.json --emitDeclarationOnly",
    "check": "svelte-check --tsconfig ./tsconfig.json",
    "preview": "vite preview",
    "lint": "eslint 'src/**/*.{ts,svelte}' --fix --ignore-pattern 'gen/'",
    "cypress:ci": "cypress run",
    "cypress": "cypress open",
    "test:unit": "echo \"no tests exist yet\""
  }
}<|MERGE_RESOLUTION|>--- conflicted
+++ resolved
@@ -14,16 +14,6 @@
     }
   },
   "peerDependencies": {
-<<<<<<< HEAD
-    "@improbable-eng/grpc-web": "~0.15.*",
-    "@viamrobotics/prime": "~0.2.*",
-    "@viamrobotics/rpc": "~0.1.*",
-    "@viamrobotics/sdk": "^v0.2.5-next.0",
-    "google-protobuf": "~3.*.*",
-    "tailwindcss": "~3.3.*",
-    "three": "~0.152.*",
-    "trzy": "0.0.49"
-=======
     "@improbable-eng/grpc-web": ">=0.15",
     "@viamrobotics/prime": ">=0.2",
     "@viamrobotics/rpc": ">=0.1",
@@ -32,7 +22,6 @@
     "tailwindcss": ">=3.3",
     "three": ">=0.152",
     "trzy": "0.3.4"
->>>>>>> 8cb81a1e
   },
   "devDependencies": {
     "@improbable-eng/grpc-web": "0.15.0",
