--- conflicted
+++ resolved
@@ -67,16 +67,9 @@
 
 // Config describes how to configure the service.
 type Config struct {
-<<<<<<< HEAD
-	CaptureDir            string     `json:"capture_dir"`
-	AdditionalSyncPaths   []string   `json:"additional_sync_paths"`
-	AdditionalTags        [][]string `json:"additional_tags"`
-	SyncIntervalMins      float64    `json:"sync_interval_mins"`
-	CaptureDisabled       bool       `json:"capture_disabled"`
-	ScheduledSyncDisabled bool       `json:"sync_disabled"`
-=======
 	CaptureDir            string                           `json:"capture_dir"`
 	AdditionalSyncPaths   []string                         `json:"additional_sync_paths"`
+	AdditionalTags        [][]string                       `json:"additional_tags"`
 	SyncIntervalMins      float64                          `json:"sync_interval_mins"`
 	CaptureDisabled       bool                             `json:"capture_disabled"`
 	ScheduledSyncDisabled bool                             `json:"sync_disabled"`
@@ -86,7 +79,6 @@
 // components will be depended upon weakly due to the above matcher.
 func (c *Config) Validate(path string) ([]string, error) {
 	return []string{cloud.InternalServiceName.String()}, nil
->>>>>>> 7afa8baa
 }
 
 // builtIn initializes and orchestrates data capture collectors for registered component/methods.
@@ -210,12 +202,6 @@
 	*collectorAndConfig, error,
 ) {
 	// Build metadata.
-<<<<<<< HEAD
-	captureMetadata, err := datacapture.BuildCaptureMetadata(config.Type, config.Name,
-		config.Model, config.Method, config.AdditionalParams, config.Tags)
-	log.Println(config.Tags)
-	log.Println(captureMetadata)
-=======
 	captureMetadata, err := datacapture.BuildCaptureMetadata(
 		config.Name.API,
 		config.Name.ShortName(),
@@ -223,7 +209,8 @@
 		config.AdditionalParams,
 		config.Tags,
 	)
->>>>>>> 7afa8baa
+	log.Println(config.Tags)
+	log.Println(captureMetadata)
 	if err != nil {
 		return nil, err
 	}
