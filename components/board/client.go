--- conflicted
+++ resolved
@@ -10,11 +10,9 @@
 	"github.com/pkg/errors"
 	commonpb "go.viam.com/api/common/v1"
 	pb "go.viam.com/api/component/board/v1"
-	"go.viam.com/utils"
 	"go.viam.com/utils/protoutils"
 	"go.viam.com/utils/rpc"
 	"google.golang.org/protobuf/types/known/durationpb"
-	"google.golang.org/protobuf/types/known/structpb"
 
 	"go.viam.com/rdk/logging"
 	rprotoutils "go.viam.com/rdk/protoutils"
@@ -37,21 +35,9 @@
 	cachedStatus   *commonpb.BoardStatus
 	cachedStatusMu sync.Mutex
 
-<<<<<<< HEAD
-	streamCancel  context.CancelFunc
-	streamRunning bool
-	streamReady   bool
-	streamMu      sync.Mutex
-	mu            sync.RWMutex
-
-	activeBackgroundWorkers sync.WaitGroup
-	cancelBackgroundWorkers context.CancelFunc
-	extra                   *structpb.Struct
-=======
 	interruptStreams []*interruptStream
 
 	mu sync.Mutex
->>>>>>> 6bc6c3e3
 }
 
 type boardInfo struct {
@@ -305,125 +291,6 @@
 	}
 }
 
-func (c *client) StreamTicks(ctx context.Context, interrupts []string, ch chan Tick, extra map[string]interface{}) error {
-	c.streamMu.Lock()
-	defer c.streamMu.Unlock()
-	ext, err := protoutils.StructToStructPb(extra)
-	if err != nil {
-		return err
-	}
-	c.extra = ext
-
-	// Start the stream
-	c.streamRunning = true
-	c.activeBackgroundWorkers.Add(1)
-	ctx, cancel := context.WithCancel(ctx)
-	c.cancelBackgroundWorkers = cancel
-	// Create a background go routine that connects to the server's stream
-	utils.PanicCapturingGo(func() {
-		defer c.activeBackgroundWorkers.Done()
-		c.connectTickStream(ctx, interrupts, ch)
-	})
-	c.mu.RLock()
-	ready := c.streamReady
-	c.mu.RUnlock()
-
-	// wait until the stream is ready to return
-	for !ready {
-		c.mu.RLock()
-		ready = c.streamReady
-		c.mu.RUnlock()
-		// wait for 50 ms before checking again
-		if !utils.SelectContextOrWait(ctx, 50*time.Millisecond) {
-			return ctx.Err()
-		}
-	}
-	return nil
-}
-
-func (c *client) connectTickStream(ctx context.Context, interrupts []string, ch chan Tick) {
-	defer func() {
-		c.streamMu.Lock()
-		defer c.streamMu.Unlock()
-		c.mu.Lock()
-		defer c.mu.Unlock()
-		c.streamCancel = nil
-		c.streamRunning = false
-		c.streamReady = false
-	}()
-
-	streamCtx, cancel := context.WithCancel(ctx)
-	c.streamCancel = cancel
-
-	for {
-		c.mu.Lock()
-		c.streamReady = false
-		c.mu.Unlock()
-		select {
-		case <-ctx.Done():
-			return
-		default:
-		}
-
-		req := &pb.StreamTicksRequest{
-			Name:     c.info.name,
-			PinNames: interrupts,
-		}
-
-		stream, err := c.client.StreamTicks(streamCtx, req)
-		if err != nil {
-			c.logger.CError(ctx, err)
-			if utils.SelectContextOrWait(ctx, 3*time.Second) {
-				continue
-			} else {
-				return
-			}
-		}
-
-		// repeatly receive from the stream
-		for {
-			select {
-			case <-ctx.Done():
-				c.logger.CError(ctx, err)
-				return
-			default:
-			}
-
-			c.mu.Lock()
-			c.streamReady = true
-			c.mu.Unlock()
-			streamResp, err := stream.Recv()
-			if err != nil && streamResp == nil {
-				// only debug log the context canceled error
-				c.logger.Debug(err)
-				c.streamCancel()
-				return
-			}
-			if err != nil {
-				c.logger.CError(ctx, err)
-			} else {
-				// If there is a response with a tick, send it to the channel
-				tick := Tick{
-					Name:             streamResp.PinName,
-					High:             streamResp.High,
-					TimestampNanosec: streamResp.Time,
-				}
-				ch <- tick
-			}
-		}
-	}
-}
-
-// Close cleanly closes the underlying connections.
-func (dic *digitalInterruptClient) Close(ctx context.Context) error {
-	if dic.cancelBackgroundWorkers != nil {
-		dic.cancelBackgroundWorkers()
-		dic.cancelBackgroundWorkers = nil
-	}
-	dic.activeBackgroundWorkers.Wait()
-	return nil
-}
-
 // gpioPinClient satisfies a gRPC based board.GPIOPin. Refer to the interface
 // for descriptions of its methods.
 type gpioPinClient struct {
