--- conflicted
+++ resolved
@@ -255,8 +255,6 @@
 	panic(errUnimplemented)
 }
 
-<<<<<<< HEAD
-=======
 func (dic *digitalInterruptClient) Name() string {
 	return dic.digitalInterruptName
 }
@@ -265,7 +263,6 @@
 	panic(errUnimplemented)
 }
 
->>>>>>> 1752f052
 func (dic *digitalInterruptClient) RemoveCallback(ch chan Tick) {
 }
 
