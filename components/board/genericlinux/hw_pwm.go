//go:build linux

// Package genericlinux is for Linux boards. This particular file is for using sysfs to
// interact with PWM devices. All of these functions are idempotent: you can double-export a pin or
// double-close it with no problems.
package genericlinux

import (
	"fmt"
	"os"
	"sync"
	"time"

	"github.com/pkg/errors"
<<<<<<< HEAD
	"go.viam.com/utils"
=======
	goutils "go.viam.com/utils"

	"go.viam.com/rdk/logging"
)
>>>>>>> 88cf10c3

// There are times when we need to set the period to some value, any value. It must be a positive
// number of nanoseconds, but some boards (e.g., the Jetson Orin) cannot tolerate periods below 1
// microsecond. We'll use 1 millisecond, for added confidence that all boards should support it.
const safePeriodNs = 1e6

type pwmDevice struct {
	chipPath string
	line     int

	// We have no mutable state, but the mutex is used to write to multiple pseudofiles atomically.
	mu     sync.Mutex
	logger logging.Logger
}

func newPwmDevice(chipPath string, line int, logger logging.Logger) *pwmDevice {
	return &pwmDevice{chipPath: chipPath, line: line, logger: logger}
}

func writeValue(filepath string, value uint64, logger logging.Logger) error {
	logger.Debugf("Writing %d to %s", value, filepath)
	data := []byte(fmt.Sprintf("%d", value))
	// The file permissions (the third argument) aren't important: if the file needs to be created,
	// something has gone horribly wrong!
	err := os.WriteFile(filepath, data, 0o600)
	// Some errors (e.g., trying to unexport an already-unexported pin) should get suppressed. If
	// we're trying to debug something in here, log the error even if it will later be ignored.
	if err != nil {
		logger.Debugf("Encountered error writing to sysfs: %s", err)
	}
	return errors.Wrap(err, filepath)
}

func (pwm *pwmDevice) writeChip(filename string, value uint64) error {
	return writeValue(fmt.Sprintf("%s/%s", pwm.chipPath, filename), value, pwm.logger)
}

func (pwm *pwmDevice) linePath() string {
	return fmt.Sprintf("%s/pwm%d", pwm.chipPath, pwm.line)
}

func (pwm *pwmDevice) writeLine(filename string, value uint64) error {
	return writeValue(fmt.Sprintf("%s/%s", pwm.linePath(), filename), value, pwm.logger)
}

// Export tells the OS that this pin is in use, and enables configuration via sysfs.
func (pwm *pwmDevice) export() error {
	if _, err := os.Lstat(pwm.linePath()); err != nil {
		if os.IsNotExist(err) {
			// The pseudofile we're trying to export doesn't yet exist. Export it now. This is the
			// happy path.
			return pwm.writeChip("export", uint64(pwm.line))
		}
		return err // Something unexpected has gone wrong.
	}
	// Otherwise, the line we're trying to export already exists.
	pwm.logger.Debugf("Skipping re-export of already-exported line %d on HW PWM chip %s",
		pwm.line, pwm.chipPath)
	return nil
}

// Unexport turns off any PWM signal the pin was providing, and tells the OS that this pin is no
// longer in use (so it can be reused as an input pin, etc.).
func (pwm *pwmDevice) unexport() error {
	if _, err := os.Lstat(pwm.linePath()); err != nil {
		if os.IsNotExist(err) {
			pwm.logger.Debugf("Skipping unexport of already-unexported line %d on HW PWM chip %s",
				pwm.line, pwm.chipPath)
			return nil
		}
		return err // Something has gone wrong.
	}

	// If we unexport the pin while it is enabled, it might continue outputting a PWM signal,
	// causing trouble if you start using the pin for something else. So, we need to disable it.
	// However, on certain boards (e.g., the Beaglebone AI64), disabling an already-disabled PWM
	// device results in an error. We don't care if there's an error: it should be disabled no
	// matter what.
	goutils.UncheckedError(pwm.disable())

	// On boards like the Odroid C4, there is a race condition in the kernel where, if you unexport
	// the pin too quickly after changing something else about it (e.g., disabling it), the whole
	// PWM system gets corrupted. Sleep for a small amount of time to avoid this.
	time.Sleep(time.Microsecond)
	if err := pwm.writeChip("unexport", uint64(pwm.line)); err != nil {
		return err
	}
	return nil
}

// Enable tells an exported pin to output the PWM signal it has been configured with.
func (pwm *pwmDevice) enable() error {
	// There is no harm in enabling an already-enabled pin; no errors will be returned if we try.
	return pwm.writeLine("enable", 1)
}

// Disable tells an exported pin to stop outputting its PWM signal, but it is still available for
// reconfiguring and re-enabling.
func (pwm *pwmDevice) disable() error {
	// There is no harm in disabling an already-disabled pin; no errors will be returned if we try.
	return pwm.writeLine("enable", 0)
}

// Only call this from public functions, to avoid double-wrapping the errors.
func (pwm *pwmDevice) wrapError(err error) error {
	// Note that if err is nil, errors.Wrap() will return nil, too.
	return errors.Wrapf(err, "HW PWM chipPath %s, line %d", pwm.chipPath, pwm.line)
}

// SetPwm configures an exported pin and enables its output signal.
// Warning: if this function returns a non-nil error, it could leave the pin in an indeterminate
// state. Maybe it's exported, maybe not. Maybe it's enabled, maybe not. The new frequency and duty
// cycle each might or might not be set.
func (pwm *pwmDevice) SetPwm(freqHz uint, dutyCycle float64) (err error) {
	pwm.mu.Lock()
	defer pwm.mu.Unlock()

	// If there is ever an error in here, annotate it with which sysfs device and line we're using.
	defer func() {
		err = pwm.wrapError(err)
	}()

	// Every time this pin is used as a (non-PWM) GPIO input or output, it gets unexported on the
	// PWM chip. Make sure to re-export it here.
	if err := pwm.export(); err != nil {
		return err
	}

	// Intuitively, we should disable the pin, set the new parameters, and then enable it again.
	// However, the BeagleBone AI64 has a weird quirk where you need to enable the pin *before* you
	// set the parameters, because enabling it afterwards sets the pin constantly high until the
	// period or duty cycle is modified again. So, enable the PWM signal first and *then* set it to
	// the correct values. This shouldn't hurt anything on the other boards; it's just not the
	// intuitive order.
	if err := pwm.enable(); err != nil {
		// If the board is newly booted up, the period (and everything else) might be initialized
		// to 0, and enabling the pin with a period of 0 results in errors. Let's try making the
		// period non-zero and enabling it again.
		pwm.logger.Debugf("Cannot enable HW PWM device %s line %d, will try changing period: %s",
			pwm.chipPath, pwm.line, err)
		if err := pwm.writeLine("period", safePeriodNs); err != nil {
			return err
		}
		// Now, try enabling the pin one more time before giving up.
		if err := pwm.enable(); err != nil {
			return err
		}
	}

	// Sysfs has a pseudofile named duty_cycle which contains the number of nanoseconds that the
	// pin should be high within a period. It's not how the rest of the world defines a duty cycle,
	// so we will refer to it here as the active duration.
	periodNs := 1e9 / uint64(freqHz)
	activeDurationNs := uint64(float64(periodNs) * dutyCycle)

	// If we ever try setting the active duration higher than the period (or the period lower than
	// the active duration), we will get an error. So, make sure we never do that!

	// The BeagleBone has a weird quirk where, if you don't change the period or active duration
	// after enabling the PWM line, it just goes high and stays there, rather than blinking at the
	// intended rate. To avoid this, we first set the active duration to 0 and the period to 1
	// microsecond, and then set the period and active duration to their intended values. That way,
	// if you turn the PWM signal off and on again, it still works because you've changed the
	// values after (re-)enabling the line.

	// Setting the active duration to 0 should always work: this is guaranteed to be less than the
	// period, unless the period in zero. In that case, just ignore the error.
	utils.UncheckedError(pwm.writeLine("duty_cycle", 0))

	// Now that the active duration is 0, setting the period to any number should work.
	if err := pwm.writeLine("period", safePeriodNs); err != nil {
		return err
	}
	// Same thing here: the active duration is 0, so any value should work for the period.
	if err := pwm.writeLine("period", periodNs); err != nil {
		return err
	}
	// Now that the period is set to its intended value, there should be no trouble setting the
	// active duration, which is guaranteed to be at most the period.
	if err := pwm.writeLine("duty_cycle", activeDurationNs); err != nil {
		return err
	}

	return nil
}

func (pwm *pwmDevice) Close() error {
	pwm.mu.Lock()
	defer pwm.mu.Unlock()
	return pwm.wrapError(pwm.unexport())
}<|MERGE_RESOLUTION|>--- conflicted
+++ resolved
@@ -12,14 +12,11 @@
 	"time"
 
 	"github.com/pkg/errors"
-<<<<<<< HEAD
 	"go.viam.com/utils"
-=======
 	goutils "go.viam.com/utils"
 
 	"go.viam.com/rdk/logging"
 )
->>>>>>> 88cf10c3
 
 // There are times when we need to set the period to some value, any value. It must be a positive
 // number of nanoseconds, but some boards (e.g., the Jetson Orin) cannot tolerate periods below 1
