//go:build linux && (arm64 || arm) && !no_pigpio && !no_cgo

package piimpl

import (
	"context"
	"sync"
	"sync/atomic"

	"github.com/pkg/errors"

	"go.viam.com/rdk/components/board"
	"go.viam.com/rdk/resource"
	"go.viam.com/rdk/utils"
)

// DigitalInterruptConfig describes the configuration of digital interrupt for the board.
type DigitalInterruptConfig struct {
	Name string `json:"name"`
	Pin  string `json:"pin"`
	Type string `json:"type,omitempty"` // e.g. basic, servo
}

// Validate ensures all parts of the config are valid.
func (config *DigitalInterruptConfig) Validate(path string) error {
	if config.Name == "" {
		return resource.NewConfigValidationFieldRequiredError(path, "name")
	}
	if config.Pin == "" {
		return resource.NewConfigValidationFieldRequiredError(path, "pin")
	}
	return nil
}

// ServoRollingAverageWindow is how many entries to average over for
// servo ticks.
const ServoRollingAverageWindow = 10

// A ReconfigurableDigitalInterrupt is a simple reconfigurable digital interrupt that expects
// reconfiguration within the same type.
type ReconfigurableDigitalInterrupt interface {
	board.DigitalInterrupt
	Reconfigure(cfg DigitalInterruptConfig) error
}

// CreateDigitalInterrupt is a factory method for creating a specific DigitalInterrupt based
// on the given config. If no type is specified, a BasicDigitalInterrupt is returned.
func CreateDigitalInterrupt(cfg DigitalInterruptConfig) (ReconfigurableDigitalInterrupt, error) {
	if cfg.Type == "" {
		cfg.Type = "basic"
	}

	var i ReconfigurableDigitalInterrupt
	switch cfg.Type {
	case "basic":
		i = &BasicDigitalInterrupt{}
	case "servo":
		i = &ServoDigitalInterrupt{ra: utils.NewRollingAverage(ServoRollingAverageWindow)}
	default:
		panic(errors.Errorf("unknown interrupt type (%s)", cfg.Type))
	}

	if err := i.Reconfigure(cfg); err != nil {
		return nil, err
	}
	return i, nil
}

// A BasicDigitalInterrupt records how many ticks/interrupts happen and can
// report when they happen to interested callbacks.
type BasicDigitalInterrupt struct {
	count int64

	callbacks []chan board.Tick

	mu  sync.RWMutex
	cfg DigitalInterruptConfig
}

// Value returns the amount of ticks that have occurred.
func (i *BasicDigitalInterrupt) Value(ctx context.Context, extra map[string]interface{}) (int64, error) {
	i.mu.RLock()
	defer i.mu.RUnlock()
	count := atomic.LoadInt64(&i.count)
	return count, nil
}

// Ticks is really just for testing.
func (i *BasicDigitalInterrupt) Ticks(ctx context.Context, num int, now uint64) error {
	for x := 0; x < num; x++ {
		if err := Tick(ctx, i, true, now+uint64(x)); err != nil {
			return err
		}
	}
	return nil
}

// Tick records an interrupt and notifies any interested callbacks. See comment on
// the DigitalInterrupt interface for caveats.
func Tick(ctx context.Context, i *BasicDigitalInterrupt, high bool, nanoseconds uint64) error {
	if high {
		atomic.AddInt64(&i.count, 1)
	}

	i.mu.RLock()
	defer i.mu.RUnlock()
	for _, c := range i.callbacks {
		select {
		case <-ctx.Done():
			return errors.New("context cancelled")
		case c <- board.Tick{Name: i.cfg.Name, High: high, TimestampNanosec: nanoseconds}:
		}
	}
	return nil
}

// AddCallback adds a listener for interrupts.
func AddCallback(i *BasicDigitalInterrupt, c chan board.Tick) {
	i.mu.Lock()
	defer i.mu.Unlock()
	i.callbacks = append(i.callbacks, c)
}

<<<<<<< HEAD
=======
// RemoveCallback removes a listener for interrupts.
func RemoveCallback(i *BasicDigitalInterrupt, c chan board.Tick) {
	i.mu.Lock()
	defer i.mu.Unlock()
	for id := range i.callbacks {
		if i.callbacks[id] == c {
			// To remove this item, we replace it with the last item in the list, then truncate the
			// list by 1.
			i.callbacks[id] = i.callbacks[len(i.callbacks)-1]
			i.callbacks = i.callbacks[:len(i.callbacks)-1]
			break
		}
	}
}

// RemoveCallback removes a listener for interrupts.
func (i *BasicDigitalInterrupt) RemoveCallback(c chan board.Tick) {
	i.mu.Lock()
	defer i.mu.Unlock()
	for id := range i.callbacks {
		if i.callbacks[id] == c {
			// To remove this item, we replace it with the last item in the list, then truncate the
			// list by 1.
			i.callbacks[id] = i.callbacks[len(i.callbacks)-1]
			i.callbacks = i.callbacks[:len(i.callbacks)-1]
			break
		}
	}
}

>>>>>>> d5e53fc5
// Name returns the name of the interrupt.
func (i *BasicDigitalInterrupt) Name() string {
	i.mu.Lock()
	defer i.mu.Unlock()
	return i.cfg.Name
}

// Reconfigure reconfigures this digital interrupt.
func (i *BasicDigitalInterrupt) Reconfigure(conf DigitalInterruptConfig) error {
	i.mu.Lock()
	defer i.mu.Unlock()
	i.cfg = conf
	return nil
}

// A ServoDigitalInterrupt is an interrupt associated with a servo in order to
// track the amount of time that has passed between low signals (pulse width). Post processors
// make meaning of these widths.
type ServoDigitalInterrupt struct {
	last uint64
	ra   *utils.RollingAverage

	mu  sync.RWMutex
	cfg DigitalInterruptConfig
}

// Value will return the window averaged value followed by its post processed
// result.
func (i *ServoDigitalInterrupt) Value(ctx context.Context, extra map[string]interface{}) (int64, error) {
	i.mu.RLock()
	defer i.mu.RUnlock()
	v := int64(i.ra.Average())
	return v, nil
}

// ServoTick records the time between two successive low signals (pulse width). How it is
// interpreted is based off the consumer of Value.
func ServoTick(ctx context.Context, i *ServoDigitalInterrupt, high bool, now uint64) error {
	i.mu.RLock()
	defer i.mu.RUnlock()
	diff := now - i.last
	i.last = now

	if i.last == 0 {
		return nil
	}

	if high {
		// this is time between signals, ignore
		return nil
	}

	i.ra.Add(int(diff / 1000))
	return nil
}

// Name returns the name of the interrupt.
func (i *ServoDigitalInterrupt) Name() string {
	i.mu.Lock()
	defer i.mu.Unlock()
	return i.cfg.Name
}

// Reconfigure reconfigures this digital interrupt.
func (i *ServoDigitalInterrupt) Reconfigure(conf DigitalInterruptConfig) error {
	i.mu.Lock()
	defer i.mu.Unlock()

	i.cfg = conf
	return nil
}<|MERGE_RESOLUTION|>--- conflicted
+++ resolved
@@ -88,7 +88,7 @@
 // Ticks is really just for testing.
 func (i *BasicDigitalInterrupt) Ticks(ctx context.Context, num int, now uint64) error {
 	for x := 0; x < num; x++ {
-		if err := Tick(ctx, i, true, now+uint64(x)); err != nil {
+		if err := i.Tick(ctx, true, now+uint64(x)); err != nil {
 			return err
 		}
 	}
@@ -97,7 +97,7 @@
 
 // Tick records an interrupt and notifies any interested callbacks. See comment on
 // the DigitalInterrupt interface for caveats.
-func Tick(ctx context.Context, i *BasicDigitalInterrupt, high bool, nanoseconds uint64) error {
+func (i *BasicDigitalInterrupt) Tick(ctx context.Context, high bool, nanoseconds uint64) error {
 	if high {
 		atomic.AddInt64(&i.count, 1)
 	}
@@ -121,10 +121,8 @@
 	i.callbacks = append(i.callbacks, c)
 }
 
-<<<<<<< HEAD
-=======
 // RemoveCallback removes a listener for interrupts.
-func RemoveCallback(i *BasicDigitalInterrupt, c chan board.Tick) {
+func (i *BasicDigitalInterrupt) RemoveCallback(c chan board.Tick) {
 	i.mu.Lock()
 	defer i.mu.Unlock()
 	for id := range i.callbacks {
@@ -138,22 +136,6 @@
 	}
 }
 
-// RemoveCallback removes a listener for interrupts.
-func (i *BasicDigitalInterrupt) RemoveCallback(c chan board.Tick) {
-	i.mu.Lock()
-	defer i.mu.Unlock()
-	for id := range i.callbacks {
-		if i.callbacks[id] == c {
-			// To remove this item, we replace it with the last item in the list, then truncate the
-			// list by 1.
-			i.callbacks[id] = i.callbacks[len(i.callbacks)-1]
-			i.callbacks = i.callbacks[:len(i.callbacks)-1]
-			break
-		}
-	}
-}
-
->>>>>>> d5e53fc5
 // Name returns the name of the interrupt.
 func (i *BasicDigitalInterrupt) Name() string {
 	i.mu.Lock()
@@ -189,9 +171,9 @@
 	return v, nil
 }
 
-// ServoTick records the time between two successive low signals (pulse width). How it is
+// Tick records the time between two successive low signals (pulse width). How it is
 // interpreted is based off the consumer of Value.
-func ServoTick(ctx context.Context, i *ServoDigitalInterrupt, high bool, now uint64) error {
+func (i *ServoDigitalInterrupt) Tick(ctx context.Context, high bool, now uint64) error {
 	i.mu.RLock()
 	defer i.mu.RUnlock()
 	diff := now - i.last
@@ -224,4 +206,9 @@
 
 	i.cfg = conf
 	return nil
+}
+
+// Close does nothing.
+func (i *ServoDigitalInterrupt) Close(ctx context.Context) error {
+	return nil
 }