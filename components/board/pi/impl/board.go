//go:build linux && (arm64 || arm) && !no_pigpio && !no_cgo

// Package piimpl contains the implementation of a supported Raspberry Pi board.
package piimpl

/*
	This driver contains various functionalities of raspberry pi board using the
	pigpio library (https://abyz.me.uk/rpi/pigpio/pdif2.html).
	NOTE: This driver only supports software PWM functionality of raspberry pi.
		  For software PWM, we currently support the default sample rate of
		  5 microseconds, which supports the following 18 frequencies (Hz):
		  8000  4000  2000 1600 1000  800  500  400  320
          250   200   160  100   80   50   40   20   10
		  Details on this can be found here -> https://abyz.me.uk/rpi/pigpio/pdif2.html#set_PWM_frequency
*/

// #include <stdlib.h>
// #include <pigpio.h>
// #include "pi.h"
// #cgo LDFLAGS: -lpigpio
import "C"

import (
	"context"
	"fmt"
	"math"
	"os"
	"strconv"
	"sync"
	"time"

	"github.com/edaniels/golog"
	"github.com/pkg/errors"
	"go.uber.org/multierr"
	commonpb "go.viam.com/api/common/v1"
	pb "go.viam.com/api/component/board/v1"

	"go.viam.com/rdk/components/board"
	picommon "go.viam.com/rdk/components/board/pi/common"
	"go.viam.com/rdk/grpc"
	"go.viam.com/rdk/resource"
	rdkutils "go.viam.com/rdk/utils"
)

// init registers a pi board based on pigpio.
func init() {
	resource.RegisterComponent(
		board.API,
		picommon.Model,
		resource.Registration[board.Board, *Config]{
			Constructor: func(
				ctx context.Context,
				_ resource.Dependencies,
				conf resource.Config,
				logger golog.Logger,
			) (board.Board, error) {
				return newPigpio(ctx, conf.ResourceName(), conf, logger)
			},
		})
}

// A Config describes the configuration of a board and all of its connected parts.
type Config struct {
	I2Cs              []board.I2CConfig              `json:"i2cs,omitempty"`
	SPIs              []board.SPIConfig              `json:"spis,omitempty"`
	AnalogReaders     []board.MCP3008AnalogConfig    `json:"analogs,omitempty"`
	DigitalInterrupts []board.DigitalInterruptConfig `json:"digital_interrupts,omitempty"`
	Attributes        rdkutils.AttributeMap          `json:"attributes,omitempty"`
}

// Validate ensures all parts of the config are valid.
func (conf *Config) Validate(path string) ([]string, error) {
	for idx, c := range conf.SPIs {
		if err := c.Validate(fmt.Sprintf("%s.%s.%d", path, "spis", idx)); err != nil {
			return nil, err
		}
	}
	for idx, c := range conf.I2Cs {
		if err := c.Validate(fmt.Sprintf("%s.%s.%d", path, "i2cs", idx)); err != nil {
			return nil, err
		}
	}
	for idx, c := range conf.AnalogReaders {
		if err := c.Validate(fmt.Sprintf("%s.%s.%d", path, "analogs", idx)); err != nil {
			return nil, err
		}
	}
	for idx, c := range conf.DigitalInterrupts {
		if err := c.Validate(fmt.Sprintf("%s.%s.%d", path, "digital_interrupts", idx)); err != nil {
			return nil, err
		}
	}
	return nil, nil
}

// piPigpio is an implementation of a board.Board of a Raspberry Pi
// accessed via pigpio.
type piPigpio struct {
	resource.Named
	// To prevent deadlocks, we must never lock this mutex while instanceMu, defined below, is
	// locked. It's okay to lock instanceMu while this is locked, though. This invariant prevents
	// deadlocks if both mutexes are locked by separate goroutines and are each waiting to lock the
	// other as well.
	mu            sync.Mutex
	cancelCtx     context.Context
	cancelFunc    context.CancelFunc
	duty          int // added for mutex
	gpioConfigSet map[int]bool
	analogReaders map[string]board.AnalogReader
	i2cs          map[string]board.I2C
	spis          map[string]board.SPI
	// `interrupts` maps interrupt names to the interrupts. `interruptsHW` maps broadcom addresses
	// to these same values. The two should always have the same set of values.
	interrupts   map[string]board.ReconfigurableDigitalInterrupt
	interruptsHW map[uint]board.ReconfigurableDigitalInterrupt
	logger       golog.Logger
	isClosed     bool
}

var (
	pigpioInitialized bool
	// To prevent deadlocks, we must never lock the mutex of a specific piPigpio struct, above,
	// while this is locked. It is okay to lock this while one of those other mutexes is locked
	// instead.
	instanceMu sync.RWMutex
	instances  = map[*piPigpio]struct{}{}
)

func initializePigpio() error {
	instanceMu.Lock()
	defer instanceMu.Unlock()

	if pigpioInitialized {
		return nil
	}

	resCode := C.gpioInitialise()
	if resCode < 0 {
		// failed to init, check for common causes
		_, err := os.Stat("/sys/bus/platform/drivers/raspberrypi-firmware")
		if err != nil {
			return errors.New("not running on a pi")
		}
		if os.Getuid() != 0 {
			return errors.New("not running as root, try sudo")
		}
		return picommon.ConvertErrorCodeToMessage(int(resCode), "error")
	}

	pigpioInitialized = true
	return nil
}

// newPigpio makes a new pigpio based Board using the given config.
func newPigpio(ctx context.Context, name resource.Name, cfg resource.Config, logger golog.Logger) (board.LocalBoard, error) {
	// this is so we can run it inside a daemon
	internals := C.gpioCfgGetInternals()
	internals |= C.PI_CFG_NOSIGHANDLER
	resCode := C.gpioCfgSetInternals(internals)
	if resCode < 0 {
		return nil, picommon.ConvertErrorCodeToMessage(int(resCode), "gpioCfgSetInternals failed with code")
	}

	if err := initializePigpio(); err != nil {
		return nil, err
	}

	cancelCtx, cancelFunc := context.WithCancel(context.Background())
	piInstance := &piPigpio{
		Named:      name.AsNamed(),
		logger:     logger,
		isClosed:   false,
		cancelCtx:  cancelCtx,
		cancelFunc: cancelFunc,
	}

	if err := piInstance.Reconfigure(ctx, nil, cfg); err != nil {
		// This has to happen outside of the lock to avoid a deadlock with interrupts.
		C.gpioTerminate()
		instanceMu.Lock()
		pigpioInitialized = false
		instanceMu.Unlock()
		logger.Error("Pi GPIO terminated due to failed init.")
		return nil, err
	}
	return piInstance, nil
}

func (pi *piPigpio) Reconfigure(
	ctx context.Context,
	_ resource.Dependencies,
	conf resource.Config,
) error {
	cfg, err := resource.NativeConfig[*Config](conf)
	if err != nil {
		return err
	}

	pi.mu.Lock()
	defer pi.mu.Unlock()

	if err := pi.reconfigureI2cs(ctx, cfg); err != nil {
		return err
	}

	if err := pi.reconfigureSpis(ctx, cfg); err != nil {
		return err
	}

	if err := pi.reconfigureAnalogReaders(ctx, cfg); err != nil {
		return err
	}

	// This is the only one that actually uses ctx, but we pass it to all previous helpers, too, to
	// keep the interface consistent.
	if err := pi.reconfigureInterrupts(ctx, cfg); err != nil {
		return err
	}

	instanceMu.Lock()
	defer instanceMu.Unlock()
	instances[pi] = struct{}{}
	return nil
}

func (pi *piPigpio) reconfigureI2cs(ctx context.Context, cfg *Config) error {
	// No need to reconfigure the old I2C buses; just throw them out and make new ones.
	pi.i2cs = make(map[string]board.I2C, len(cfg.I2Cs))
	for _, sc := range cfg.I2Cs {
		id, err := strconv.Atoi(sc.Bus)
		if err != nil {
			return err
		}
		pi.i2cs[sc.Name] = &piPigpioI2C{pi: pi, id: id}
	}
	return nil
}

func (pi *piPigpio) reconfigureSpis(ctx context.Context, cfg *Config) error {
	// No need to reconfigure the old SPI buses; just throw them out and make new ones.
	pi.spis = make(map[string]board.SPI, len(cfg.SPIs))
	for _, sc := range cfg.SPIs {
		if sc.BusSelect != "0" && sc.BusSelect != "1" {
			return errors.New("only SPI buses 0 and 1 are available on Pi boards")
		}
		pi.spis[sc.Name] = &piPigpioSPI{pi: pi, busSelect: sc.BusSelect}
	}
	return nil
}

func (pi *piPigpio) reconfigureAnalogReaders(ctx context.Context, cfg *Config) error {
	// No need to reconfigure the old analog readers; just throw them out and make new ones.
	pi.analogReaders = map[string]board.AnalogReader{}
	for _, ac := range cfg.AnalogReaders {
		channel, err := strconv.Atoi(ac.Pin)
		if err != nil {
			return errors.Errorf("bad analog pin (%s)", ac.Pin)
		}

		bus, have := pi.spis[ac.SPIBus]
		if !have {
			return errors.Errorf("can't find SPI bus (%s) requested by AnalogReader", ac.SPIBus)
		}

		ar := &board.MCP3008AnalogReader{channel, bus, ac.ChipSelect}
<<<<<<< HEAD
		pi.analogs[ac.Name] = board.SmoothAnalogReader(ar,
			board.AnalogReaderConfig{SamplesPerSecond: ac.SamplesPerSecond, AverageOverMillis: ac.AverageOverMillis},
			pi.logger)
=======

		pi.analogReaders[ac.Name] = board.SmoothAnalogReader(ar, board.AnalogConfig{
			AverageOverMillis: ac.AverageOverMillis, SamplesPerSecond: ac.SamplesPerSecond,
		}, pi.logger)
>>>>>>> 2dbdcd12
	}
	return nil
}

// This is a helper function for digital interrupt reconfiguration. It finds the key in the map
// whose value is the given interrupt, and returns that key and whether we successfully found it.
func findInterruptName(
	interrupt board.ReconfigurableDigitalInterrupt,
	interrupts map[string]board.ReconfigurableDigitalInterrupt,
) (string, bool) {
	for key, value := range interrupts {
		if value == interrupt {
			return key, true
		}
	}
	return "", false
}

// This is a very similar helper function, which does the same thing but for broadcom addresses.
func findInterruptBcom(
	interrupt board.ReconfigurableDigitalInterrupt,
	interruptsHW map[uint]board.ReconfigurableDigitalInterrupt,
) (uint, bool) {
	for key, value := range interruptsHW {
		if value == interrupt {
			return key, true
		}
	}
	return 0, false
}

func (pi *piPigpio) reconfigureInterrupts(ctx context.Context, cfg *Config) error {
	// We reuse the old interrupts when possible.
	oldInterrupts := pi.interrupts
	oldInterruptsHW := pi.interruptsHW
	// Like with pi.interrupts and pi.interruptsHW, these two will have identical values, mapped to
	// using different keys.
	newInterrupts := map[string]board.ReconfigurableDigitalInterrupt{}
	newInterruptsHW := map[uint]board.ReconfigurableDigitalInterrupt{}

	// This begins as a set of all interrupts, but we'll remove the ones we reuse. Then, we'll
	// close whatever is left over.
	interruptsToClose := make(map[board.ReconfigurableDigitalInterrupt]struct{}, len(oldInterrupts))
	for _, interrupt := range oldInterrupts {
		interruptsToClose[interrupt] = struct{}{}
	}

	reuseInterrupt := func(
		interrupt board.ReconfigurableDigitalInterrupt, name string, bcom uint,
	) error {
		newInterrupts[name] = interrupt
		newInterruptsHW[bcom] = interrupt
		delete(interruptsToClose, interrupt)

		// We also need to remove the reused interrupt from oldInterrupts and oldInterruptsHW, to
		// avoid double-reuse (e.g., the old interrupt had name "foo" on pin 7, and the new config
		// has name "foo" on pin 8 and name "bar" on pin 7).
		if oldName, ok := findInterruptName(interrupt, oldInterrupts); ok {
			delete(oldInterrupts, oldName)
		} else {
			// This should never happen. However, if it does, nothing is obviously broken, so we'll
			// just log the weirdness and continue.
			pi.logger.Errorf(
				"Tried reconfiguring old interrupt to new name %s and broadcom address %s, "+
					"but couldn't find its old name!?", name, bcom)
		}

		if oldBcom, ok := findInterruptBcom(interrupt, oldInterruptsHW); ok {
			delete(oldInterruptsHW, oldBcom)
			if result := C.teardownInterrupt(C.int(oldBcom)); result != 0 {
				return picommon.ConvertErrorCodeToMessage(int(result), "error")
			}
		} else {
			// This should never happen, either, but is similarly not really a problem.
			pi.logger.Errorf(
				"Tried reconfiguring old interrupt to new name %s and broadcom address %s, "+
					"but couldn't find its old bcom!?", name, bcom)
		}

		if result := C.setupInterrupt(C.int(bcom)); result != 0 {
			return picommon.ConvertErrorCodeToMessage(int(result), "error")
		}
		return nil
	}

	for _, newConfig := range cfg.DigitalInterrupts {
		bcom, ok := broadcomPinFromHardwareLabel(newConfig.Pin)
		if !ok {
			return errors.Errorf("no hw mapping for %s", newConfig.Pin)
		}

		// Try reusing an interrupt with the same pin
		if oldInterrupt, ok := oldInterruptsHW[bcom]; ok {
			if err := reuseInterrupt(oldInterrupt, newConfig.Name, bcom); err != nil {
				return err
			}
			continue
		}
		// If that didn't work, try reusing an interrupt with the same name
		if oldInterrupt, ok := oldInterrupts[newConfig.Name]; ok {
			if err := reuseInterrupt(oldInterrupt, newConfig.Name, bcom); err != nil {
				return err
			}
			continue
		}

		// Otherwise, create the new interrupt from scratch.
		di, err := board.CreateDigitalInterrupt(newConfig)
		if err != nil {
			return err
		}
		newInterrupts[newConfig.Name] = di
		newInterruptsHW[bcom] = di
		if result := C.setupInterrupt(C.int(bcom)); result != 0 {
			return picommon.ConvertErrorCodeToMessage(int(result), "error")
		}
	}

	// For the remaining interrupts, keep any that look implicitly created (interrupts whose name
	// matches its broadcom address), and get rid of the rest.
	for interrupt := range interruptsToClose {
		name, ok := findInterruptName(interrupt, oldInterrupts)
		if !ok {
			// This should never happen
			return errors.Errorf("Logic bug: found old interrupt %s without old name!?", interrupt)
		}

		bcom, ok := findInterruptBcom(interrupt, oldInterruptsHW)
		if !ok {
			// This should never happen, either
			return errors.Errorf("Logic bug: found old interrupt %s without old bcom!?", interrupt)
		}

		if expectedBcom, ok := broadcomPinFromHardwareLabel(name); ok && bcom == expectedBcom {
			// This digital interrupt looks like it was implicitly created. Keep it around!
			newInterrupts[name] = interrupt
			newInterruptsHW[bcom] = interrupt
		} else {
			// This digital interrupt is no longer used.
			if err := interrupt.Close(ctx); err != nil {
				return err // This should never happen, but it makes the linter happy.
			}
			if result := C.teardownInterrupt(C.int(bcom)); result != 0 {
				return picommon.ConvertErrorCodeToMessage(int(result), "error")
			}
		}
	}

	pi.interrupts = newInterrupts
	pi.interruptsHW = newInterruptsHW
	return nil
}

// GPIOPinNames returns the names of all known GPIO pins.
func (pi *piPigpio) GPIOPinNames() []string {
	pi.mu.Lock()
	defer pi.mu.Unlock()
	names := make([]string, 0, len(piHWPinToBroadcom))
	for k := range piHWPinToBroadcom {
		names = append(names, k)
	}
	return names
}

// GPIOPinByName returns a GPIOPin by name.
func (pi *piPigpio) GPIOPinByName(pin string) (board.GPIOPin, error) {
	pi.mu.Lock()
	defer pi.mu.Unlock()
	bcom, have := broadcomPinFromHardwareLabel(pin)
	if !have {
		return nil, errors.Errorf("no hw pin for (%s)", pin)
	}
	return gpioPin{pi, int(bcom)}, nil
}

type gpioPin struct {
	pi   *piPigpio
	bcom int
}

func (gp gpioPin) Set(ctx context.Context, high bool, extra map[string]interface{}) error {
	return gp.pi.SetGPIOBcom(gp.bcom, high)
}

func (gp gpioPin) Get(ctx context.Context, extra map[string]interface{}) (bool, error) {
	return gp.pi.GetGPIOBcom(gp.bcom)
}

func (gp gpioPin) PWM(ctx context.Context, extra map[string]interface{}) (float64, error) {
	return gp.pi.pwmBcom(gp.bcom)
}

func (gp gpioPin) SetPWM(ctx context.Context, dutyCyclePct float64, extra map[string]interface{}) error {
	return gp.pi.SetPWMBcom(gp.bcom, dutyCyclePct)
}

func (gp gpioPin) PWMFreq(ctx context.Context, extra map[string]interface{}) (uint, error) {
	return gp.pi.pwmFreqBcom(gp.bcom)
}

func (gp gpioPin) SetPWMFreq(ctx context.Context, freqHz uint, extra map[string]interface{}) error {
	return gp.pi.SetPWMFreqBcom(gp.bcom, freqHz)
}

// GetGPIOBcom gets the level of the given broadcom pin
func (pi *piPigpio) GetGPIOBcom(bcom int) (bool, error) {
	pi.mu.Lock()
	defer pi.mu.Unlock()
	if !pi.gpioConfigSet[bcom] {
		if pi.gpioConfigSet == nil {
			pi.gpioConfigSet = map[int]bool{}
		}
		res := C.gpioSetMode(C.uint(bcom), C.PI_INPUT)
		if res != 0 {
			return false, picommon.ConvertErrorCodeToMessage(int(res), "failed to set mode")
		}
		pi.gpioConfigSet[bcom] = true
	}

	// gpioRead retrns an int 1 or 0, we convert to a bool
	return C.gpioRead(C.uint(bcom)) != 0, nil
}

// SetGPIOBcom sets the given broadcom pin to high or low.
func (pi *piPigpio) SetGPIOBcom(bcom int, high bool) error {
	pi.mu.Lock()
	defer pi.mu.Unlock()
	if !pi.gpioConfigSet[bcom] {
		if pi.gpioConfigSet == nil {
			pi.gpioConfigSet = map[int]bool{}
		}
		res := C.gpioSetMode(C.uint(bcom), C.PI_OUTPUT)
		if res != 0 {
			return picommon.ConvertErrorCodeToMessage(int(res), "failed to set mode")
		}
		pi.gpioConfigSet[bcom] = true
	}

	v := 0
	if high {
		v = 1
	}
	C.gpioWrite(C.uint(bcom), C.uint(v))
	return nil
}

func (pi *piPigpio) pwmBcom(bcom int) (float64, error) {
	res := C.gpioGetPWMdutycycle(C.uint(bcom))
	return float64(res) / 255, nil
}

// SetPWMBcom sets the given broadcom pin to the given PWM duty cycle.
func (pi *piPigpio) SetPWMBcom(bcom int, dutyCyclePct float64) error {
	pi.mu.Lock()
	defer pi.mu.Unlock()
	dutyCycle := rdkutils.ScaleByPct(255, dutyCyclePct)
	pi.duty = int(C.gpioPWM(C.uint(bcom), C.uint(dutyCycle)))
	if pi.duty != 0 {
		return errors.Errorf("pwm set fail %d", pi.duty)
	}
	return nil
}

func (pi *piPigpio) pwmFreqBcom(bcom int) (uint, error) {
	res := C.gpioGetPWMfrequency(C.uint(bcom))
	return uint(res), nil
}

// SetPWMFreqBcom sets the given broadcom pin to the given PWM frequency.
func (pi *piPigpio) SetPWMFreqBcom(bcom int, freqHz uint) error {
	pi.mu.Lock()
	defer pi.mu.Unlock()
	if freqHz == 0 {
		freqHz = 800 // Original default from libpigpio
	}
	newRes := C.gpioSetPWMfrequency(C.uint(bcom), C.uint(freqHz))

	if newRes == C.PI_BAD_USER_GPIO {
		return picommon.ConvertErrorCodeToMessage(int(newRes), "pwm set freq failed")
	}

	if newRes != C.int(freqHz) {
		pi.logger.Infof("cannot set pwm freq to %d, setting to closest freq %d", freqHz, newRes)
	}
	return nil
}

type piPigpioSPI struct {
	pi           *piPigpio
	mu           sync.Mutex
	busSelect    string
	openHandle   *piPigpioSPIHandle
	nativeCSSeen bool
	gpioCSSeen   bool
}

type piPigpioSPIHandle struct {
	bus      *piPigpioSPI
	isClosed bool
}

func (s *piPigpioSPIHandle) Xfer(ctx context.Context, baud uint, chipSelect string, mode uint, tx []byte) ([]byte, error) {
	if s.isClosed {
		return nil, errors.New("can't use Xfer() on an already closed SPIHandle")
	}

	var spiFlags uint
	var gpioCS bool
	var nativeCS C.uint

	if s.bus.busSelect == "1" {
		spiFlags |= 0x100 // Sets AUX SPI bus bit
		if mode == 1 || mode == 3 {
			return nil, errors.New("AUX SPI Bus doesn't support Mode 1 or Mode 3")
		}
		if chipSelect == "11" || chipSelect == "12" || chipSelect == "36" {
			s.bus.nativeCSSeen = true
			if chipSelect == "11" {
				nativeCS = 1
			} else if chipSelect == "36" {
				nativeCS = 2
			}
		} else {
			s.bus.gpioCSSeen = true
			gpioCS = true
		}
	} else {
		if chipSelect == "24" || chipSelect == "26" {
			s.bus.nativeCSSeen = true
			if chipSelect == "26" {
				nativeCS = 1
			}
		} else {
			s.bus.gpioCSSeen = true
			gpioCS = true
		}
	}

	// Libpigpio will always enable the native CS output on 24 & 26 (or 11, 12, & 36 for aux SPI)
	// Thus you don't have anything using those pins even when we're directly controlling another (extended/gpio) CS line
	// Use only the native CS pins OR don't use them at all
	if s.bus.nativeCSSeen && s.bus.gpioCSSeen {
		return nil, errors.New("pi SPI cannot use both native CS pins and extended/gpio CS pins at the same time")
	}

	// Bitfields for mode
	// Mode POL PHA
	// 0    0   0
	// 1    0   1
	// 2    1   0
	// 3    1   1
	spiFlags |= mode

	count := len(tx)
	rx := make([]byte, count)
	rxPtr := C.CBytes(rx)
	defer C.free(rxPtr)
	txPtr := C.CBytes(tx)
	defer C.free(txPtr)

	handle := C.spiOpen(nativeCS, (C.uint)(baud), (C.uint)(spiFlags))

	if handle < 0 {
		errMsg := fmt.Sprintf("error opening SPI Bus %s, flags were %X", s.bus.busSelect, spiFlags)
		return nil, picommon.ConvertErrorCodeToMessage(int(handle), errMsg)
	}
	defer C.spiClose((C.uint)(handle))

	if gpioCS {
		// We're going to directly control chip select (not using CE0/CE1/CE2 from SPI controller.)
		// This allows us to use a large number of chips on a single bus.
		// Per "seen" checks above, cannot be mixed with the native CE0/CE1/CE2
		chipPin, err := s.bus.pi.GPIOPinByName(chipSelect)
		if err != nil {
			return nil, err
		}
		err = chipPin.Set(ctx, false, nil)
		if err != nil {
			return nil, err
		}
	}

	ret := C.spiXfer((C.uint)(handle), (*C.char)(txPtr), (*C.char)(rxPtr), (C.uint)(count))

	if gpioCS {
		chipPin, err := s.bus.pi.GPIOPinByName(chipSelect)
		if err != nil {
			return nil, err
		}
		err = chipPin.Set(ctx, true, nil)
		if err != nil {
			return nil, err
		}
	}

	if int(ret) != count {
		return nil, errors.Errorf("error with spiXfer: Wanted %d bytes, got %d bytes", count, ret)
	}

	return C.GoBytes(rxPtr, (C.int)(count)), nil
}

func (s *piPigpioSPI) OpenHandle() (board.SPIHandle, error) {
	s.mu.Lock()
	s.openHandle = &piPigpioSPIHandle{bus: s, isClosed: false}
	return s.openHandle, nil
}

func (s *piPigpioSPI) Close(ctx context.Context) error {
	return nil
}

func (s *piPigpioSPIHandle) Close() error {
	s.isClosed = true
	s.bus.mu.Unlock()
	return nil
}

// SPINames returns the names of all known SPI buses.
func (pi *piPigpio) SPINames() []string {
	pi.mu.Lock()
	defer pi.mu.Unlock()
	if len(pi.spis) == 0 {
		return nil
	}
	names := make([]string, 0, len(pi.spis))
	for k := range pi.spis {
		names = append(names, k)
	}
	return names
}

// I2CNames returns the names of all known SPI buses.
func (pi *piPigpio) I2CNames() []string {
	pi.mu.Lock()
	defer pi.mu.Unlock()
	if len(pi.i2cs) == 0 {
		return nil
	}
	names := make([]string, 0, len(pi.i2cs))
	for k := range pi.i2cs {
		names = append(names, k)
	}
	return names
}

// AnalogReaderNames returns the names of all known analog readers.
func (pi *piPigpio) AnalogReaderNames() []string {
	pi.mu.Lock()
	defer pi.mu.Unlock()
	names := []string{}
	for k := range pi.analogReaders {
		names = append(names, k)
	}
	return names
}

// DigitalInterruptNames returns the names of all known digital interrupts.
func (pi *piPigpio) DigitalInterruptNames() []string {
	pi.mu.Lock()
	defer pi.mu.Unlock()
	names := []string{}
	for k := range pi.interrupts {
		names = append(names, k)
	}
	return names
}

// AnalogReaderByName returns an analog reader by name.
func (pi *piPigpio) AnalogReaderByName(name string) (board.AnalogReader, bool) {
	pi.mu.Lock()
	defer pi.mu.Unlock()
	a, ok := pi.analogReaders[name]
	return a, ok
}

// SPIByName returns an SPI bus by name.
func (pi *piPigpio) SPIByName(name string) (board.SPI, bool) {
	pi.mu.Lock()
	defer pi.mu.Unlock()
	s, ok := pi.spis[name]
	return s, ok
}

// I2CByName returns an I2C by name.
func (pi *piPigpio) I2CByName(name string) (board.I2C, bool) {
	pi.mu.Lock()
	defer pi.mu.Unlock()
	s, ok := pi.i2cs[name]
	return s, ok
}

// DigitalInterruptByName returns a digital interrupt by name.
// NOTE: During board setup, if a digital interrupt has not been created
// for a pin, then this function will attempt to create one with the pin
// number as the name.
func (pi *piPigpio) DigitalInterruptByName(name string) (board.DigitalInterrupt, bool) {
	pi.mu.Lock()
	defer pi.mu.Unlock()
	d, ok := pi.interrupts[name]
	if !ok {
		var err error
		if bcom, have := broadcomPinFromHardwareLabel(name); have {
			if d, ok := pi.interruptsHW[bcom]; ok {
				return d, ok
			}
			d, err = board.CreateDigitalInterrupt(board.DigitalInterruptConfig{
				Name: name,
				Pin:  name,
				Type: "basic",
			})
			if err != nil {
				return nil, false
			}
			if result := C.setupInterrupt(C.int(bcom)); result != 0 {
				err := picommon.ConvertErrorCodeToMessage(int(result), "error")
				pi.logger.Errorf("Unable to set up interrupt on pin %s: %s", name, err)
				return nil, false
			}

			pi.interrupts[name] = d
			pi.interruptsHW[bcom] = d
			return d, true
		}
	}
	return d, ok
}

func (pi *piPigpio) ModelAttributes() board.ModelAttributes {
	return board.ModelAttributes{}
}

func (pi *piPigpio) SetPowerMode(ctx context.Context, mode pb.PowerMode, duration *time.Duration) error {
	return grpc.UnimplementedError
}

// WriteAnalog writes the value to the given pin.
func (pi *piPigpio) WriteAnalog(ctx context.Context, pin string, value int32, extra map[string]interface{}) error {
	return grpc.UnimplementedError
}

// Close attempts to close all parts of the board cleanly.
func (pi *piPigpio) Close(ctx context.Context) error {
	var terminate bool
	// Prevent duplicate calls to Close a board as this may overlap with
	// the reinitialization of the board
	pi.mu.Lock()
	defer pi.mu.Unlock()
	if pi.isClosed {
		pi.logger.Info("Duplicate call to close pi board detected, skipping")
		return nil
	}
	pi.cancelFunc()

	var err error
	for _, spi := range pi.spis {
		err = multierr.Combine(err, spi.Close(ctx))
	}
	pi.spis = map[string]board.SPI{}

	for _, analog := range pi.analogReaders {
		err = multierr.Combine(err, analog.Close(ctx))
	}
	pi.analogReaders = map[string]board.AnalogReader{}

	for bcom, interrupt := range pi.interruptsHW {
		err = multierr.Combine(err, interrupt.Close(ctx))
		if result := C.teardownInterrupt(C.int(bcom)); result != 0 {
			err = multierr.Combine(err, picommon.ConvertErrorCodeToMessage(int(result), "error"))
		}
	}
	pi.interrupts = map[string]board.ReconfigurableDigitalInterrupt{}
	pi.interruptsHW = map[uint]board.ReconfigurableDigitalInterrupt{}

	instanceMu.Lock()
	if len(instances) == 1 {
		terminate = true
	}
	delete(instances, pi)

	if terminate {
		pigpioInitialized = false
		instanceMu.Unlock()
		// This has to happen outside of the lock to avoid a deadlock with interrupts.
		C.gpioTerminate()
		pi.logger.Debug("Pi GPIO terminated properly.")
	} else {
		instanceMu.Unlock()
	}

	pi.isClosed = true
	return err
}

// Status returns the current status of the board.
func (pi *piPigpio) Status(ctx context.Context, extra map[string]interface{}) (*commonpb.BoardStatus, error) {
	return board.CreateStatus(ctx, pi, extra)
}

var (
	lastTick      = uint32(0)
	tickRollevers = 0
)

//export pigpioInterruptCallback
func pigpioInterruptCallback(gpio, level int, rawTick uint32) {
	if rawTick < lastTick {
		tickRollevers++
	}
	lastTick = rawTick

	tick := (uint64(tickRollevers) * uint64(math.MaxUint32)) + uint64(rawTick)

	instanceMu.RLock()
	defer instanceMu.RUnlock()
	for instance := range instances {
		i := instance.interruptsHW[uint(gpio)]
		if i == nil {
			golog.Global().Infof("no DigitalInterrupt configured for gpio %d", gpio)
			continue
		}
		high := true
		if level == 0 {
			high = false
		}
		// this should *not* block for long otherwise the lock
		// will be held
		err := i.Tick(instance.cancelCtx, high, tick*1000)
		if err != nil {
			instance.logger.Error(err)
		}
	}
}<|MERGE_RESOLUTION|>--- conflicted
+++ resolved
@@ -263,16 +263,10 @@
 		}
 
 		ar := &board.MCP3008AnalogReader{channel, bus, ac.ChipSelect}
-<<<<<<< HEAD
-		pi.analogs[ac.Name] = board.SmoothAnalogReader(ar,
-			board.AnalogReaderConfig{SamplesPerSecond: ac.SamplesPerSecond, AverageOverMillis: ac.AverageOverMillis},
-			pi.logger)
-=======
 
 		pi.analogReaders[ac.Name] = board.SmoothAnalogReader(ar, board.AnalogConfig{
 			AverageOverMillis: ac.AverageOverMillis, SamplesPerSecond: ac.SamplesPerSecond,
 		}, pi.logger)
->>>>>>> 2dbdcd12
 	}
 	return nil
 }
