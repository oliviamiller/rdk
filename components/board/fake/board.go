--- conflicted
+++ resolved
@@ -227,10 +227,6 @@
 }
 
 // StreamTicks starts a stream of digital interrupt ticks.
-<<<<<<< HEAD
-func (b *Board) StreamTicks(ctx context.Context, interrupts []string, ch chan board.Tick, extra map[string]interface{}) error {
-	return grpc.UnimplementedError
-=======
 func (b *Board) StreamTicks(ctx context.Context, interruptNames []string, ch chan board.Tick, extra map[string]interface{}) error {
 	var interrupts []board.DigitalInterrupt
 	for _, name := range interruptNames {
@@ -245,7 +241,6 @@
 		i.AddCallback(ch)
 	}
 	return nil
->>>>>>> 6bc6c3e3
 }
 
 // Close attempts to cleanly close each part of the board.
