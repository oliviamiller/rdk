// Package board defines the interfaces that typically live on a single-board computer
// such as a Raspberry Pi.
//
// Besides the board itself, some other interfaces it defines are analog pins and digital interrupts.
package board

import (
	"context"
	"time"

	commonpb "go.viam.com/api/common/v1"
	pb "go.viam.com/api/component/board/v1"

	"go.viam.com/rdk/components/board/pinwrappers"
	"go.viam.com/rdk/data"
	"go.viam.com/rdk/resource"
	"go.viam.com/rdk/robot"
)

func init() {
	resource.RegisterAPI(API, resource.APIRegistration[Board]{
		Status: func(ctx context.Context, b Board) (interface{}, error) {
			return b.Status(ctx, nil)
		},
		RPCServiceServerConstructor: NewRPCServiceServer,
		RPCServiceHandler:           pb.RegisterBoardServiceHandlerFromEndpoint,
		RPCServiceDesc:              &pb.BoardService_ServiceDesc,
		RPCClient:                   NewClientFromConn,
	})
	data.RegisterCollector(data.MethodMetadata{
		API:        API,
		MethodName: analogs.String(),
	}, newAnalogCollector)
	data.RegisterCollector(data.MethodMetadata{
		API:        API,
		MethodName: gpios.String(),
	}, newGPIOCollector)
}

// SubtypeName is a constant that identifies the component resource API string "board".
const SubtypeName = "board"

// API is a variable that identifies the component resource API.
var API = resource.APINamespaceRDK.WithComponentType(SubtypeName)

// Named is a helper for getting the named board's typed resource name.
func Named(name string) resource.Name {
	return resource.NewName(API, name)
}

// A Board represents a physical general purpose board that contains various
// components such as analogs, and digital interrupts.
type Board interface {
	resource.Resource

	// AnalogByName returns an analog pin by name.
	AnalogByName(name string) (Analog, bool)

	// DigitalInterruptByName returns a digital interrupt by name.
	DigitalInterruptByName(name string) (DigitalInterrupt, bool)

	// GPIOPinByName returns a GPIOPin by name.
	GPIOPinByName(name string) (GPIOPin, error)

	// AnalogNames returns the names of all known analog pins.
	AnalogNames() []string

	// DigitalInterruptNames returns the names of all known digital interrupts.
	DigitalInterruptNames() []string

	// Status returns the current status of the board. Usually you
	// should use the CreateStatus helper instead of directly calling
	// this.
	Status(ctx context.Context, extra map[string]interface{}) (*commonpb.BoardStatus, error)

	// SetPowerMode sets the board to the given power mode. If
	// provided, the board will exit the given power mode after
	// the specified duration.
	SetPowerMode(ctx context.Context, mode pb.PowerMode, duration *time.Duration) error

	// WriteAnalog writes an analog value to a pin on the board.
	WriteAnalog(ctx context.Context, pin string, value int32, extra map[string]interface{}) error

	// StreamTicks starts a stream of digital interrupt ticks.
	StreamTicks(ctx context.Context, interrupts []DigitalInterrupt, ch chan Tick, extra map[string]interface{}) error
}

// An Analog represents an analog pin that resides on a board.
type Analog interface {
	// Read reads off the current value.
	Read(ctx context.Context, extra map[string]interface{}) (int, error)
	Close(ctx context.Context) error
}

// FromDependencies is a helper for getting the named board from a collection of
// dependencies.
func FromDependencies(deps resource.Dependencies, name string) (Board, error) {
	return resource.FromDependencies[Board](deps, Named(name))
}

// FromRobot is a helper for getting the named board from the given Robot.
func FromRobot(r robot.Robot, name string) (Board, error) {
	return robot.ResourceFromRobot[Board](r, Named(name))
}

// NamesFromRobot is a helper for getting all board names from the given Robot.
func NamesFromRobot(r robot.Robot) []string {
	return robot.NamesByAPI(r, API)
}

// RemoveCallbacks removes the callbacks from the given interrupts.
<<<<<<< HEAD
func RemoveCallbacks(b Board, interrupts []DigitalInterrupt, ch chan Tick) error {
	for _, i := range interrupts {
		i.RemoveCallback(ch)
=======
func RemoveCallbacks(b Board, interrupts []string, ch chan Tick) error {
	for _, name := range interrupts {
		i, ok := b.DigitalInterruptByName(name)
		if !ok {
			return fmt.Errorf("unknown digitial interrupt: %s", name)
		}
		pinwrappers.RemoveCallback(i, ch)
>>>>>>> c5f8e8bf
	}
	return nil
}<|MERGE_RESOLUTION|>--- conflicted
+++ resolved
@@ -109,19 +109,9 @@
 }
 
 // RemoveCallbacks removes the callbacks from the given interrupts.
-<<<<<<< HEAD
 func RemoveCallbacks(b Board, interrupts []DigitalInterrupt, ch chan Tick) error {
 	for _, i := range interrupts {
 		i.RemoveCallback(ch)
-=======
-func RemoveCallbacks(b Board, interrupts []string, ch chan Tick) error {
-	for _, name := range interrupts {
-		i, ok := b.DigitalInterruptByName(name)
-		if !ok {
-			return fmt.Errorf("unknown digitial interrupt: %s", name)
-		}
-		pinwrappers.RemoveCallback(i, ch)
->>>>>>> c5f8e8bf
 	}
 	return nil
 }