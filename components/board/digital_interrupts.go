package board

import (
	"context"
)

// Tick represents a signal received by an interrupt pin. This signal is communicated
// via registered channel to the various drivers. Depending on board implementation there may be a
// wraparound in timestamp values past 4294967295000 nanoseconds (~72 minutes) if the value
// was originally in microseconds as a 32-bit integer. The timestamp in nanoseconds of the
// tick SHOULD ONLY BE USED FOR CALCULATING THE TIME ELAPSED BETWEEN CONSECUTIVE TICKS AND NOT
// AS AN ABSOLUTE TIMESTAMP.
type Tick struct {
	Name             string
	High             bool
	TimestampNanosec uint64
}

// A DigitalInterrupt represents a configured interrupt on the board that
// when interrupted, calls the added callbacks.
type DigitalInterrupt interface {
	// Value returns the current value of the interrupt which is
	// based on the type of interrupt.
	Value(ctx context.Context, extra map[string]interface{}) (int64, error)

<<<<<<< HEAD
	// Tick is to be called either manually if the interrupt is a proxy to some real
	// hardware interrupt or for tests.
	// nanoseconds is from an arbitrary point in time, but always increasing and always needs
	// to be accurate.
	Tick(ctx context.Context, high bool, nanoseconds uint64) error
=======
	// AddCallback adds a callback to be sent a low/high value to when a tick
	// happens.
	AddCallback(c chan Tick)
>>>>>>> 5e4ee4aa

	// RemoveCallback removes a listener for interrupts.
	RemoveCallback(c chan Tick)

	// Name returns the name of the interrupt.
	Name() string
}<|MERGE_RESOLUTION|>--- conflicted
+++ resolved
@@ -23,21 +23,14 @@
 	// based on the type of interrupt.
 	Value(ctx context.Context, extra map[string]interface{}) (int64, error)
 
-<<<<<<< HEAD
 	// Tick is to be called either manually if the interrupt is a proxy to some real
 	// hardware interrupt or for tests.
 	// nanoseconds is from an arbitrary point in time, but always increasing and always needs
 	// to be accurate.
 	Tick(ctx context.Context, high bool, nanoseconds uint64) error
-=======
-	// AddCallback adds a callback to be sent a low/high value to when a tick
-	// happens.
-	AddCallback(c chan Tick)
->>>>>>> 5e4ee4aa
 
 	// RemoveCallback removes a listener for interrupts.
 	RemoveCallback(c chan Tick)
 
-	// Name returns the name of the interrupt.
-	Name() string
+	Close(ctx context.Context) error
 }