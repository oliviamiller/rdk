--- conflicted
+++ resolved
@@ -359,12 +359,9 @@
 // setPower assumes the state lock is held.
 func (m *EncodedMotor) setPower(ctx context.Context, powerPct float64, internal bool) error {
 	dir := sign(powerPct)
-<<<<<<< HEAD
-=======
 	// If the control config exists, a control loop must exist, so the motor should be allowed to run at a power lower than 10%.
 	// In the case that the motor is tuning, m.loop will be nil, but m.controlLoopConfig.Blocks will not be empty,
 	// which is why m.loop is not checked here.
->>>>>>> 9b438ec5
 	if math.Abs(powerPct) < 0.1 && len(m.controlLoopConfig.Blocks) == 0 {
 		m.state.lastPowerPct = 0.1 * dir
 	} else {
